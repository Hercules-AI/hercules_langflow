import clsx, { ClassValue } from "clsx";
import _ from "lodash";
import {
<<<<<<< HEAD
  RocketLaunchIcon,
  LinkIcon,
  CpuChipIcon,
  LightBulbIcon,
  CommandLineIcon,
  WrenchScrewdriverIcon,
  WrenchIcon,
  ComputerDesktopIcon,
  GiftIcon,
  PaperClipIcon,
  QuestionMarkCircleIcon,
  FingerPrintIcon,
  ScissorsIcon,
  CircleStackIcon,
  Squares2X2Icon,
  PencilSquareIcon,
  Square3Stack3DIcon,
  Bars3CenterLeftIcon,
} from "@heroicons/react/24/outline";
import {
  Connection,
  Edge,
  Node,
  OnSelectionChangeParams,
  ReactFlowInstance,
  ReactFlowJsonObject,
  XYPosition,
} from "reactflow";
import { FlowType, NodeType } from "./types/flow";
import { APITemplateType, TemplateVariableType } from "./types/api";
import _ from "lodash";
import { ChromaIcon } from "./icons/ChromaIcon";
import { AnthropicIcon } from "./icons/Anthropic";
=======
  Compass,
  Cpu,
  FileSearch,
  Fingerprint,
  Gift,
  Hammer,
  HelpCircle,
  Laptop2,
  Layers,
  Lightbulb,
  Link,
  MessageCircle,
  Paperclip,
  Rocket,
  Scissors,
  TerminalSquare,
  Wand2,
  Wrench,
} from "lucide-react";
import { ComponentType, SVGProps } from "react";
import { Connection, Edge, Node, ReactFlowInstance } from "reactflow";
import { twMerge } from "tailwind-merge";
import { ADJECTIVES, DESCRIPTIONS, NOUNS } from "./flow_constants";
>>>>>>> 5d3a7f06
import { AirbyteIcon } from "./icons/Airbyte";
import { AnthropicIcon } from "./icons/Anthropic";
import { BingIcon } from "./icons/Bing";
import { ChromaIcon } from "./icons/ChromaIcon";
import { CohereIcon } from "./icons/Cohere";
import { EvernoteIcon } from "./icons/Evernote";
import { FBIcon } from "./icons/FacebookMessenger";
import { GitBookIcon } from "./icons/GitBook";
import { GoogleIcon } from "./icons/Google";
import { HuggingFaceIcon } from "./icons/HuggingFace";
import { IFixIcon } from "./icons/IFixIt";
import { MetaIcon } from "./icons/Meta";
import { MidjourneyIcon } from "./icons/Midjorney";
import { MongoDBIcon } from "./icons/MongoDB";
import { NotionIcon } from "./icons/Notion";
import { OpenAiIcon } from "./icons/OpenAi";
import { PineconeIcon } from "./icons/Pinecone";
import { QDrantIcon } from "./icons/QDrant";
import { SearxIcon } from "./icons/Searx";
import { SlackIcon } from "./icons/Slack";
<<<<<<< HEAD
import clsx, { ClassValue } from "clsx";
import { twMerge } from "tailwind-merge";
import { ADJECTIVES, DESCRIPTIONS, NOUNS } from "./constants";
import ShortUniqueId from "short-unique-id";
const uid = new ShortUniqueId({ length: 5 });
=======
import { VertexAIIcon } from "./icons/VertexAI";
import { HackerNewsIcon } from "./icons/hackerNews";
import { SupabaseIcon } from "./icons/supabase";
import { APITemplateType } from "./types/api";
import { IVarHighlightType } from "./types/components";
import { FlowType, NodeType } from "./types/flow";
>>>>>>> 5d3a7f06

export function classNames(...classes: Array<string>) {
  return classes.filter(Boolean).join(" ");
}

export const limitScrollFieldsModal = 10;

export enum TypeModal {
  TEXT = 1,
  PROMPT = 2,
}

export const textColors = {
  white: "text-white",
  red: "text-red-700",
  orange: "text-orange-700",
  amber: "text-amber-700",
  yellow: "text-yellow-700",
  lime: "text-lime-700",
  green: "text-green-700",
  emerald: "text-emerald-700",
  teal: "text-teal-700",
  cyan: "text-cyan-700",
  sky: "text-sky-700",
  blue: "text-blue-700",
  indigo: "text-indigo-700",
  violet: "text-violet-700",
  purple: "text-purple-700",
  fuchsia: "text-fuchsia-700",
  pink: "text-pink-700",
  rose: "text-rose-700",
  black: "text-black-700",
  gray: "text-gray-700",
};

export const borderLColors = {
  white: "border-l-white",
  red: "border-l-red-500",
  orange: "border-l-orange-500",
  amber: "border-l-amber-500",
  yellow: "border-l-yellow-500",
  lime: "border-l-lime-500",
  green: "border-l-green-500",
  emerald: "border-l-emerald-500",
  teal: "border-l-teal-500",
  cyan: "border-l-cyan-500",
  sky: "border-l-sky-500",
  blue: "border-l-blue-500",
  indigo: "border-l-indigo-500",
  violet: "border-l-violet-500",
  purple: "border-l-purple-500",
  fuchsia: "border-l-fuchsia-500",
  pink: "border-l-pink-500",
  rose: "border-l-rose-500",
  black: "border-l-black-500",
  gray: "border-l-gray-500",
};

export const nodeColors: { [char: string]: string } = {
  prompts: "#4367BF",
  llms: "#6344BE",
  chains: "#FE7500",
  agents: "#903BBE",
  tools: "#FF3434",
  memories: "#F5B85A",
  advanced: "#000000",
  chat: "#198BF6",
  thought: "#272541",
  embeddings: "#42BAA7",
  documentloaders: "#7AAE42",
  vectorstores: "#AA8742",
  textsplitters: "#B47CB5",
  toolkits: "#DB2C2C",
  wrappers: "#E6277A",
  utilities: "#31A3CC",
<<<<<<< HEAD
  connectors: "#E6A627",
=======
  output_parsers: "#E6A627",
  str: "#049524",
  retrievers: "#e6b25a",
>>>>>>> 5d3a7f06
  unknown: "#9CA3AF",
  custom: "#9CA3AF",
};

export const nodeNames: { [char: string]: string } = {
  prompts: "Prompts",
  llms: "LLMs",
  chains: "Chains",
  agents: "Agents",
  tools: "Tools",
  memories: "Memories",
  advanced: "Advanced",
  chat: "Chat",
  embeddings: "Embeddings",
  documentloaders: "Loaders",
  vectorstores: "Vector Stores",
  toolkits: "Toolkits",
  wrappers: "Wrappers",
  textsplitters: "Text Splitters",
  retrievers: "Retrievers",
  utilities: "Utilities",
<<<<<<< HEAD
  connectors: "Connectors",
=======
  output_parsers: "Output Parsers",
>>>>>>> 5d3a7f06
  unknown: "Unknown",
  custom: "Custom",
};

export const nodeIconsLucide: {
  [char: string]: React.ForwardRefExoticComponent<
    ComponentType<SVGProps<SVGSVGElement>>
  >;
} = {
<<<<<<< HEAD
  Chroma: ChromaIcon,
  AirbyteJSONLoader: AirbyteIcon,
  // SerpAPIWrapper: SerperIcon,
  // AZLyricsLoader: AzIcon,
  Anthropic: AnthropicIcon,
  ChatAnthropic: AnthropicIcon,
  BingSearchAPIWrapper: BingIcon,
  BingSearchRun: BingIcon,
  Cohere: CohereIcon,
  CohereEmbeddings: CohereIcon,
  EverNoteLoader: EvernoteIcon,
  FacebookChatLoader: FBIcon,
  GitbookLoader: GitBookIcon,
  GoogleSearchAPIWrapper: GoogleIcon,
  GoogleSearchResults: GoogleIcon,
  GoogleSearchRun: GoogleIcon,
  HNLoader: HackerNewsIcon,
  HuggingFaceHub: HugginFaceIcon,
  HuggingFaceEmbeddings: HugginFaceIcon,
  IFixitLoader: IFixIcon,
  Meta: MetaIcon,
  Midjorney: MidjorneyIcon,
  NotionDirectoryLoader: NotionIcon,
  ChatOpenAI: OpenAiIcon,
  OpenAI: OpenAiIcon,
  OpenAIEmbeddings: OpenAiIcon,
  // UnstructuredPowerPointLoader: PowerPointIcon, // word and powerpoint have differente styles
  Qdrant: QDrantIcon,
  // ReadTheDocsLoader: ReadTheDocsIcon, // does not work
  Searx: SearxIcon,
  SlackDirectoryLoader: SlackIcon,
  // Weaviate: WeaviateIcon, // does not work
  // WikipediaAPIWrapper: WikipediaIcon,
  // WolframAlphaQueryRun: WolframIcon,
  // WolframAlphaAPIWrapper: WolframIcon,
  // UnstructuredWordDocumentLoader: WordIcon, // word and powerpoint have differente styles
  agents: RocketLaunchIcon,
  chains: LinkIcon,
  memories: CpuChipIcon,
  llms: LightBulbIcon,
  prompts: CommandLineIcon,
  tools: WrenchIcon,
  advanced: ComputerDesktopIcon,
  chat: Bars3CenterLeftIcon,
  embeddings: FingerPrintIcon,
  documentloaders: PaperClipIcon,
  vectorstores: CircleStackIcon,
  toolkits: WrenchScrewdriverIcon,
  textsplitters: ScissorsIcon,
  wrappers: GiftIcon,
  utilities: Squares2X2Icon,
  connectors: Square3Stack3DIcon,
  unknown: QuestionMarkCircleIcon,
  custom: PencilSquareIcon,
=======
  Chroma: ChromaIcon as React.ForwardRefExoticComponent<
    ComponentType<SVGProps<SVGSVGElement>>
  >,
  AirbyteJSONLoader: AirbyteIcon as React.ForwardRefExoticComponent<
    ComponentType<SVGProps<SVGSVGElement>>
  >,
  Anthropic: AnthropicIcon as React.ForwardRefExoticComponent<
    ComponentType<SVGProps<SVGSVGElement>>
  >,
  ChatAnthropic: AnthropicIcon as React.ForwardRefExoticComponent<
    ComponentType<SVGProps<SVGSVGElement>>
  >,
  BingSearchAPIWrapper: BingIcon as React.ForwardRefExoticComponent<
    ComponentType<SVGProps<SVGSVGElement>>
  >,
  BingSearchRun: BingIcon as React.ForwardRefExoticComponent<
    ComponentType<SVGProps<SVGSVGElement>>
  >,
  Cohere: CohereIcon as React.ForwardRefExoticComponent<
    ComponentType<SVGProps<SVGSVGElement>>
  >,
  CohereEmbeddings: CohereIcon as React.ForwardRefExoticComponent<
    ComponentType<SVGProps<SVGSVGElement>>
  >,
  EverNoteLoader: EvernoteIcon as React.ForwardRefExoticComponent<
    ComponentType<SVGProps<SVGSVGElement>>
  >,
  FacebookChatLoader: FBIcon as React.ForwardRefExoticComponent<
    ComponentType<SVGProps<SVGSVGElement>>
  >,
  GitbookLoader: GitBookIcon as React.ForwardRefExoticComponent<
    ComponentType<SVGProps<SVGSVGElement>>
  >,
  GoogleSearchAPIWrapper: GoogleIcon as React.ForwardRefExoticComponent<
    ComponentType<SVGProps<SVGSVGElement>>
  >,
  GoogleSearchResults: GoogleIcon as React.ForwardRefExoticComponent<
    ComponentType<SVGProps<SVGSVGElement>>
  >,
  GoogleSearchRun: GoogleIcon as React.ForwardRefExoticComponent<
    ComponentType<SVGProps<SVGSVGElement>>
  >,
  HNLoader: HackerNewsIcon as React.ForwardRefExoticComponent<
    ComponentType<SVGProps<SVGSVGElement>>
  >,
  HuggingFaceHub: HuggingFaceIcon as React.ForwardRefExoticComponent<
    ComponentType<SVGProps<SVGSVGElement>>
  >,
  HuggingFaceEmbeddings: HuggingFaceIcon as React.ForwardRefExoticComponent<
    ComponentType<SVGProps<SVGSVGElement>>
  >,
  IFixitLoader: IFixIcon as React.ForwardRefExoticComponent<
    ComponentType<SVGProps<SVGSVGElement>>
  >,
  Meta: MetaIcon as React.ForwardRefExoticComponent<
    ComponentType<SVGProps<SVGSVGElement>>
  >,
  Midjorney: MidjourneyIcon as React.ForwardRefExoticComponent<
    ComponentType<SVGProps<SVGSVGElement>>
  >,
  MongoDBAtlasVectorSearch: MongoDBIcon as React.ForwardRefExoticComponent<
    ComponentType<SVGProps<SVGSVGElement>>
  >,
  NotionDirectoryLoader: NotionIcon as React.ForwardRefExoticComponent<
    ComponentType<SVGProps<SVGSVGElement>>
  >,
  ChatOpenAI: OpenAiIcon as React.ForwardRefExoticComponent<
    ComponentType<SVGProps<SVGSVGElement>>
  >,
  OpenAI: OpenAiIcon as React.ForwardRefExoticComponent<
    ComponentType<SVGProps<SVGSVGElement>>
  >,
  OpenAIEmbeddings: OpenAiIcon as React.ForwardRefExoticComponent<
    ComponentType<SVGProps<SVGSVGElement>>
  >,
  Pinecone: PineconeIcon as React.ForwardRefExoticComponent<
    ComponentType<SVGProps<SVGSVGElement>>
  >,
  Qdrant: QDrantIcon as React.ForwardRefExoticComponent<
    ComponentType<SVGProps<SVGSVGElement>>
  >,
  Searx: SearxIcon as React.ForwardRefExoticComponent<
    ComponentType<SVGProps<SVGSVGElement>>
  >,
  SlackDirectoryLoader: SlackIcon as React.ForwardRefExoticComponent<
    ComponentType<SVGProps<SVGSVGElement>>
  >,
  SupabaseVectorStore: SupabaseIcon as React.ForwardRefExoticComponent<
    ComponentType<SVGProps<SVGSVGElement>>
  >,
  VertexAI: VertexAIIcon as React.ForwardRefExoticComponent<
    ComponentType<SVGProps<SVGSVGElement>>
  >,
  ChatVertexAI: VertexAIIcon as React.ForwardRefExoticComponent<
    ComponentType<SVGProps<SVGSVGElement>>
  >,
  agents: Rocket as React.ForwardRefExoticComponent<
    ComponentType<SVGProps<SVGSVGElement>>
  >,
  chains: Link as React.ForwardRefExoticComponent<
    ComponentType<SVGProps<SVGSVGElement>>
  >,
  memories: Cpu as React.ForwardRefExoticComponent<
    ComponentType<SVGProps<SVGSVGElement>>
  >,
  llms: Lightbulb as React.ForwardRefExoticComponent<
    ComponentType<SVGProps<SVGSVGElement>>
  >,
  prompts: TerminalSquare as React.ForwardRefExoticComponent<
    ComponentType<SVGProps<SVGSVGElement>>
  >,
  tools: Wrench as React.ForwardRefExoticComponent<
    ComponentType<SVGProps<SVGSVGElement>>
  >,
  advanced: Laptop2 as React.ForwardRefExoticComponent<
    ComponentType<SVGProps<SVGSVGElement>>
  >,
  chat: MessageCircle as React.ForwardRefExoticComponent<
    ComponentType<SVGProps<SVGSVGElement>>
  >,
  embeddings: Fingerprint as React.ForwardRefExoticComponent<
    ComponentType<SVGProps<SVGSVGElement>>
  >,
  documentloaders: Paperclip as React.ForwardRefExoticComponent<
    ComponentType<SVGProps<SVGSVGElement>>
  >,
  vectorstores: Layers as React.ForwardRefExoticComponent<
    ComponentType<SVGProps<SVGSVGElement>>
  >,
  toolkits: Hammer as React.ForwardRefExoticComponent<
    ComponentType<SVGProps<SVGSVGElement>>
  >,
  textsplitters: Scissors as React.ForwardRefExoticComponent<
    ComponentType<SVGProps<SVGSVGElement>>
  >,
  wrappers: Gift as React.ForwardRefExoticComponent<
    ComponentType<SVGProps<SVGSVGElement>>
  >,
  utilities: Wand2 as React.ForwardRefExoticComponent<
    ComponentType<SVGProps<SVGSVGElement>>
  >,
  output_parsers: Compass as React.ForwardRefExoticComponent<
    ComponentType<SVGProps<SVGSVGElement>>
  >,
  retrievers: FileSearch as React.ForwardRefExoticComponent<
    ComponentType<SVGProps<SVGSVGElement>>
  >,
  unknown: HelpCircle as React.ForwardRefExoticComponent<
    ComponentType<SVGProps<SVGSVGElement>>
  >,
>>>>>>> 5d3a7f06
};

export const gradients = [
  "bg-gradient-to-br from-gray-800 via-rose-700 to-violet-900",
  "bg-gradient-to-br from-green-200 via-green-300 to-blue-500",
  "bg-gradient-to-br from-yellow-200 via-yellow-400 to-yellow-700",
  "bg-gradient-to-br from-green-200 via-green-400 to-purple-700",
  "bg-gradient-to-br from-blue-100 via-blue-300 to-blue-500",
  "bg-gradient-to-br from-purple-400 to-yellow-400",
  "bg-gradient-to-br from-red-800 via-yellow-600 to-yellow-500",
  "bg-gradient-to-br from-blue-300 via-green-200 to-yellow-300",
  "bg-gradient-to-br from-blue-700 via-blue-800 to-gray-900",
  "bg-gradient-to-br from-green-300 to-purple-400",
  "bg-gradient-to-br from-yellow-200 via-pink-200 to-pink-400",
  "bg-gradient-to-br from-green-500 to-green-700",
  "bg-gradient-to-br from-rose-400 via-fuchsia-500 to-indigo-500",
  "bg-gradient-to-br from-sky-400 to-blue-500",
  "bg-gradient-to-br from-green-200 via-green-400 to-green-500",
  "bg-gradient-to-br from-red-400 via-gray-300 to-blue-500",
  "bg-gradient-to-br from-gray-900 to-gray-600 bg-gradient-to-r",
  "bg-gradient-to-br from-rose-500 via-red-400 to-red-500",
  "bg-gradient-to-br from-fuchsia-600 to-pink-600",
  "bg-gradient-to-br from-emerald-500 to-lime-600",
  "bg-gradient-to-br from-rose-500 to-indigo-700",
  "bg-gradient-to-br bg-gradient-to-tr from-violet-500 to-orange-300",
  "bg-gradient-to-br from-gray-900 via-purple-900 to-violet-600",
  "bg-gradient-to-br from-yellow-200 via-red-500 to-fuchsia-500",
  "bg-gradient-to-br from-sky-400 to-indigo-900",
  "bg-gradient-to-br from-amber-200 via-violet-600 to-sky-900",
  "bg-gradient-to-br from-amber-700 via-orange-300 to-rose-800",
  "bg-gradient-to-br from-gray-300 via-fuchsia-600 to-orange-600",
  "bg-gradient-to-br from-fuchsia-500 via-red-600 to-orange-400",
  "bg-gradient-to-br from-sky-400 via-rose-400 to-lime-400",
  "bg-gradient-to-br from-lime-600 via-yellow-300 to-red-600",
];

export const bgColors = {
  white: "bg-white",
  red: "bg-red-100",
  orange: "bg-orange-100",
  amber: "bg-amber-100",
  yellow: "bg-yellow-100",
  lime: "bg-lime-100",
  green: "bg-green-100",
  emerald: "bg-emerald-100",
  teal: "bg-teal-100",
  cyan: "bg-cyan-100",
  sky: "bg-sky-100",
  blue: "bg-blue-100",
  indigo: "bg-indigo-100",
  violet: "bg-violet-100",
  purple: "bg-purple-100",
  fuchsia: "bg-fuchsia-100",
  pink: "bg-pink-100",
  rose: "bg-rose-100",
  black: "bg-black-100",
  gray: "bg-gray-100",
};

export const bgColorsHover = {
  white: "hover:bg-white",
  black: "hover:bg-black-50",
  gray: "hover:bg-gray-50",
  red: "hover:bg-red-50",
  orange: "hover:bg-orange-50",
  amber: "hover:bg-amber-50",
  yellow: "hover:bg-yellow-50",
  lime: "hover:bg-lime-50",
  green: "hover:bg-green-50",
  emerald: "hover:bg-emerald-50",
  teal: "hover:bg-teal-50",
  cyan: "hover:bg-cyan-50",
  sky: "hover:bg-sky-50",
  blue: "hover:bg-blue-50",
  indigo: "hover:bg-indigo-50",
  violet: "hover:bg-violet-50",
  purple: "hover:bg-purple-50",
  fuchsia: "hover:bg-fuchsia-50",
  pink: "hover:bg-pink-50",
  rose: "hover:bg-rose-50",
};

export const textColorsHex = {
  red: "rgb(185 28 28)",
  orange: "rgb(194 65 12)",
  amber: "rgb(180 83 9)",
  yellow: "rgb(161 98 7)",
  lime: "rgb(77 124 15)",
  green: "rgb(21 128 61)",
  emerald: "rgb(4 120 87)",
  teal: "rgb(15 118 110)",
  cyan: "rgb(14 116 144)",
  sky: "rgb(3 105 161)",
  blue: "rgb(29 78 216)",
  indigo: "rgb(67 56 202)",
  violet: "rgb(109 40 217)",
  purple: "rgb(126 34 206)",
  fuchsia: "rgb(162 28 175)",
  pink: "rgb(190 24 93)",
  rose: "rgb(190 18 60)",
};

export const bgColorsHex = {
  red: "rgb(254 226 226)",
  orange: "rgb(255 237 213)",
  amber: "rgb(254 243 199)",
  yellow: "rgb(254 249 195)",
  lime: "rgb(236 252 203)",
  green: "rgb(220 252 231)",
  emerald: "rgb(209 250 229)",
  teal: "rgb(204 251 241)",
  cyan: "rgb(207 250 254)",
  sky: "rgb(224 242 254)",
  blue: "rgb(219 234 254)",
  indigo: "rgb(224 231 255)",
  violet: "rgb(237 233 254)",
  purple: "rgb(243 232 255)",
  fuchsia: "rgb(250 232 255)",
  pink: "rgb(252 231 243)",
  rose: "rgb(255 228 230)",
};

export const taskTypeMap: { [key: string]: string } = {
  MULTICLASS_CLASSIFICATION: "Multiclass Classification",
};

const charWidths: { [char: string]: number } = {
  " ": 0.2,
  "!": 0.2,
  '"': 0.3,
  "#": 0.5,
  $: 0.5,
  "%": 0.5,
  "&": 0.5,
  "(": 0.2,
  ")": 0.2,
  "*": 0.5,
  "+": 0.5,
  ",": 0.2,
  "-": 0.2,
  ".": 0.1,
  "/": 0.5,
  ":": 0.2,
  ";": 0.2,
  "<": 0.5,
  "=": 0.5,
  ">": 0.5,
  "?": 0.2,
  "@": 0.5,
  "[": 0.2,
  "\\": 0.5,
  "]": 0.2,
  "^": 0.5,
  _: 0.2,
  "`": 0.5,
  "{": 0.2,
  "|": 0.2,
  "}": 0.2,
  "~": 0.5,
};

for (let i = 65; i <= 90; i++) {
  charWidths[String.fromCharCode(i)] = 0.6;
}
for (let i = 97; i <= 122; i++) {
  charWidths[String.fromCharCode(i)] = 0.5;
}

export function measureTextWidth(text: string, fontSize: number) {
  let wordWidth = 0;
  for (let j = 0; j < text.length; j++) {
    let char = text[j];
    let charWidth = charWidths[char] || 0.5;
    wordWidth += charWidth * fontSize;
  }
  return wordWidth;
}

export function cn(...inputs: ClassValue[]) {
  return twMerge(clsx(inputs));
}

export function measureTextHeight(
  text: string,
  width: number,
  fontSize: number
) {
  const charHeight = fontSize;
  const lineHeight = charHeight * 1.5;
  const words = text.split(" ");
  let lineWidth = 0;
  let totalHeight = 0;
  for (let i = 0; i < words.length; i++) {
    let word = words[i];
    let wordWidth = measureTextWidth(word, fontSize);
    if (lineWidth + wordWidth + charWidths[" "] * fontSize <= width) {
      lineWidth += wordWidth + charWidths[" "] * fontSize;
    } else {
      totalHeight += lineHeight;
      lineWidth = wordWidth;
    }
  }
  totalHeight += lineHeight;
  return totalHeight;
}

export function toCamelCase(str: string) {
  return str
    .split(" ")
    .map((word, index) =>
      index === 0
        ? word.toLowerCase()
        : word[0].toUpperCase() + word.slice(1).toLowerCase()
    )
    .join("");
}
export function toFirstUpperCase(str: string) {
  return str
    .split(" ")
    .map((word, index) => word[0].toUpperCase() + word.slice(1).toLowerCase())
    .join("");
}

export function snakeToSpaces(str: string) {
  return str.split("_").join(" ");
}

export function toNormalCase(str: string) {
  let result = str
    .split("_")
    .map((word, index) => {
      if (index === 0) {
        return word[0].toUpperCase() + word.slice(1).toLowerCase();
      }
      return word.toLowerCase();
    })
    .join(" ");

  return result
    .split("-")
    .map((word, index) => {
      if (index === 0) {
        return word[0].toUpperCase() + word.slice(1).toLowerCase();
      }
      return word.toLowerCase();
    })
    .join(" ");
}

export function normalCaseToSnakeCase(str: string) {
  return str
    .split(" ")
    .map((word, index) => {
      if (index === 0) {
        return word[0].toUpperCase() + word.slice(1).toLowerCase();
      }
      return word.toLowerCase();
    })
    .join("_");
}

export function roundNumber(x: number, decimals: number) {
  return Math.round(x * Math.pow(10, decimals)) / Math.pow(10, decimals);
}

export function getConnectedNodes(edge: Edge, nodes: Array<Node>): Array<Node> {
  const sourceId = edge.source;
  const targetId = edge.target;
  return nodes.filter((node) => node.id === targetId || node.id === sourceId);
}

export function isValidConnection(
  { source, target, sourceHandle, targetHandle }: Connection,
  reactFlowInstance: ReactFlowInstance
) {
  console.log(source, target);
  // target is target id
  if (
    targetHandle
      .split("|")[0]
      .split(";")
      .some((n) => n === sourceHandle.split("|")[0]) ||
    sourceHandle
      .split("|")
      .slice(2)
      .some((t) =>
        targetHandle
          .split("|")[0]
          .split(";")
          .some((n) => n === t)
      ) ||
    targetHandle.split("|")[0] === "str"
  ) {
    let targetNode = reactFlowInstance?.getNode(target)?.data?.node;
    if (!targetNode) {
      if (
        !reactFlowInstance
          .getEdges()
          .find((e) => e.targetHandle === targetHandle)
      ) {
        return true;
      }
    } else if (
      //! === "Text" is not a good solution
      //TODO: fix this with a parameter
      targetHandle.split("|")[0] === "Text" &&
      target !== source &&
      !reactFlowInstance.getEdges().find((e) => e.targetHandle === targetHandle)
    ) {
      return true;
    } else if (
      targetNode.template[targetHandle.split("|")[1]] &&
      ((!targetNode.template[targetHandle.split("|")[1]].list &&
        !reactFlowInstance
          .getEdges()
          .find((e) => e.targetHandle === targetHandle)) ||
        targetNode.template[targetHandle.split("|")[1]].list)
    ) {
      return true;
    }
  }
  return false;
}

export function removeApiKeys(flow: FlowType): FlowType {
  let cleanFLow = _.cloneDeep(flow);
  cleanFLow.data.nodes.forEach((node) => {
    for (const key in node.data.node.template) {
      if (node.data.node.template[key].password) {
        node.data.node.template[key].value = "";
      }
    }
  });
  return cleanFLow;
}

export function updateObject<T extends Record<string, any>>(
  reference: T,
  objectToUpdate: T
): T {
  let clonedObject = _.cloneDeep(objectToUpdate);
  // Loop through each key in the object to update
  for (const key in clonedObject) {
    // If the key is not in the reference object, delete it
    if (!(key in reference)) {
      delete clonedObject[key];
    }
  }
  // Loop through each key in the reference object
  for (const key in reference) {
    // If the key is not in the object to update, add it
    if (!(key in clonedObject)) {
      clonedObject[key] = reference[key];
    }
  }
  return clonedObject;
}

export function debounce(func, wait) {
  let timeout;
  return function (...args) {
    const context = this;
    clearTimeout(timeout);
    timeout = setTimeout(() => func.apply(context, args), wait);
  };
}

export function updateTemplate(
  reference: APITemplateType,
  objectToUpdate: APITemplateType
): APITemplateType {
  let clonedObject: APITemplateType = _.cloneDeep(reference);

  // Loop through each key in the reference object
  for (const key in clonedObject) {
    // If the key is not in the object to update, add it
    if (objectToUpdate[key] && objectToUpdate[key].value) {
      clonedObject[key].value = objectToUpdate[key].value;
    }
    if (
      objectToUpdate[key] &&
      objectToUpdate[key].advanced !== null &&
      objectToUpdate[key].advanced !== undefined
    ) {
      clonedObject[key].advanced = objectToUpdate[key].advanced;
    }
  }
  return clonedObject;
}

interface languageMap {
  [key: string]: string | undefined;
}

export const programmingLanguages: languageMap = {
  javascript: ".js",
  python: ".py",
  java: ".java",
  c: ".c",
  cpp: ".cpp",
  "c++": ".cpp",
  "c#": ".cs",
  ruby: ".rb",
  php: ".php",
  swift: ".swift",
  "objective-c": ".m",
  kotlin: ".kt",
  typescript: ".ts",
  go: ".go",
  perl: ".pl",
  rust: ".rs",
  scala: ".scala",
  haskell: ".hs",
  lua: ".lua",
  shell: ".sh",
  sql: ".sql",
  html: ".html",
  css: ".css",
  // add more file extensions here, make sure the key is same as language prop in CodeBlock.tsx component
};

export function getMiddlePoint(nodes: Node[]) {
  let middlePointX = 0;
  let middlePointY = 0;

  nodes.forEach((node) => {
    middlePointX += node.position.x;
    middlePointY += node.position.y;
  });

  const totalNodes = nodes.length;
  const averageX = middlePointX / totalNodes;
  const averageY = middlePointY / totalNodes;

  return { x: averageX, y: averageY };
}

export function generateFlow(
  selection: OnSelectionChangeParams,
  reactFlowInstance: ReactFlowInstance,
  name: string
): { newFlow: FlowType; removedEdges: Edge[] } {
  const newFlowData = reactFlowInstance.toObject();

  /*	remove edges that are not connected to selected nodes on both ends
		in future we can save this edges to when ungrouping reconect to the old nodes
	*/
  newFlowData.edges = selection.edges.filter(
    (edge) =>
      selection.nodes.some((node) => node.id === edge.target) &&
      selection.nodes.some((node) => node.id === edge.source)
  );
  newFlowData.nodes = selection.nodes;

  const newFlow: FlowType = {
    data: newFlowData,
    name: name,
    description: "",
    id: uid(),
  };
  // filter edges that are not connected to selected nodes on both ends
  // using O(n²) aproach because the number of edges is small
  // in the future we can use a better aproach using a set
  return {
    newFlow,
    removedEdges: selection.edges.filter(
      (edge) => !newFlowData.edges.includes(edge)
    ),
  };
}

export function filterFlow(
  selection: OnSelectionChangeParams,
  reactFlowInstance: ReactFlowInstance
) {
  reactFlowInstance.setNodes((nodes) =>
    nodes.filter((node) => !selection.nodes.includes(node))
  );
  reactFlowInstance.setEdges((edges) =>
    edges.filter((edge) => !selection.edges.includes(edge))
  );
}

export function generateNodeFromFlow(flow: FlowType): NodeType {
  const { nodes } = flow.data;
  const outputNode = _.cloneDeep(findLastNode(flow.data));
  // console.log(flow)
  const position = getMiddlePoint(nodes);
  let data = flow;
  const newGroupNode: NodeType = {
    data: {
      id: data.id,
      type: outputNode.data.type,
      value: null,
      node: {
        base_classes: outputNode.data.node.base_classes,
        description: "group Node",
        template: generateNodeTemplate(data),
        flow: data,
      },
    },
    id: data.id,
    position,
    type: "groupNode",
  };
  return newGroupNode;
}

export function concatFlows(
  flow: FlowType,
  ReactFlowInstance: ReactFlowInstance
) {
  const { nodes, edges } = flow.data;
  ReactFlowInstance.addNodes(nodes);
  ReactFlowInstance.addEdges(edges);
}
export function expandGroupNode(
  flow: FlowType,
  ReactFlowInstance: ReactFlowInstance,
  template: APITemplateType
) {
  const gNodes = _.cloneDeep(flow.data.nodes);
  const gEdges = flow.data.edges;
  //redirect edges to correct proxy node
  let updatedEdges: Edge[] = [];
  ReactFlowInstance.getEdges().forEach((edge) => {
    let newEdge = _.cloneDeep(edge);
    if (newEdge.target === flow.id) {
      if (newEdge.targetHandle.split("|").length > 3) {
        let type = newEdge.targetHandle.split("|")[0];
        let field = newEdge.targetHandle.split("|")[4];
        let proxy = newEdge.targetHandle.split("|")[3];
        let node = gNodes.find((n) => n.id === proxy);
        console.log(node);
        if (node) {
          newEdge.target = proxy;
          if (node.type === "groupNode") {
            newEdge.targetHandle =
              type +
              "|" +
              field +
              "|" +
              proxy +
              "|" +
              node.data.node.template[field].proxy.id +
              "|" +
              node.data.node.template[field].proxy.field;
          } else {
            newEdge.targetHandle = type + "|" + field + "|" + proxy;
          }
          updatedEdges.push(newEdge);
        }
      }
    }
    if (newEdge.source === flow.id) {
      const lastNode = _.cloneDeep(findLastNode(flow.data));
      newEdge.source = lastNode.id;
      let sourceHandle = newEdge.sourceHandle.split("|");
      sourceHandle[1] = lastNode.id;
      newEdge.sourceHandle = sourceHandle.join("|");
      updatedEdges.push(newEdge);
    }
  });

  Object.keys(template).forEach((key) => {
    let { field, id } = template[key].proxy;
    let nodeIndex = gNodes.findIndex((n) => n.id === id);
    if (nodeIndex !== -1) {
      let display_name: string;
      let show = gNodes[nodeIndex].data.node.template[field].show;
      let advanced = gNodes[nodeIndex].data.node.template[field].advanced;
      if (gNodes[nodeIndex].data.node.template[field].display_name) {
        display_name = gNodes[nodeIndex].data.node.template[field].display_name;
      } else {
        display_name = gNodes[nodeIndex].data.node.template[field].name;
      }
      gNodes[nodeIndex].data.node.template[field] = template[key];
      gNodes[nodeIndex].data.node.template[field].show = show;
      gNodes[nodeIndex].data.node.template[field].advanced = advanced;
      gNodes[nodeIndex].data.node.template[field].display_name = display_name;
    }
  });

  const nodes = [
    ...ReactFlowInstance.getNodes().filter((n) => n.id !== flow.id),
    ...gNodes,
  ];
  const edges = [
    ...ReactFlowInstance.getEdges().filter(
      (e) => e.target !== flow.id && e.source !== flow.id
    ),
    ...gEdges,
    ...updatedEdges,
  ];
  ReactFlowInstance.setNodes(nodes);
  ReactFlowInstance.setEdges(edges);
}

export function updateFlowPosition(NewPosition: XYPosition, flow: FlowType) {
  const middlePoint = getMiddlePoint(flow.data.nodes);
  let deltaPosition = {
    x: NewPosition.x - middlePoint.x,
    y: NewPosition.y - middlePoint.y,
  };
  flow.data.nodes.forEach((node) => {
    node.position.x += deltaPosition.x;
    node.position.y += deltaPosition.y;
  });
}

export function validateSelection(
  selection: OnSelectionChangeParams
): Array<string> {
  let errorsArray: Array<string> = [];
  // check if there is more than one node
  if (selection.nodes.length < 2) {
    errorsArray.push("Please select more than one node");
  }

  //check if there are two or more nodes with free outputs
  if (
    selection.nodes.filter(
      (n) => !selection.edges.some((e) => e.source === n.id)
    ).length > 1
  ) {
    errorsArray.push("Please select only one node with free outputs");
  }

  // check if there is any node that does not have any connection
  if (
    selection.nodes.some(
      (node) =>
        !selection.edges.some((edge) => edge.target === node.id) &&
        !selection.edges.some((edge) => edge.source === node.id)
    )
  ) {
    errorsArray.push("Please select only nodes that are connected");
  }
  return errorsArray;
}
export function mergeNodeTemplates({
  nodes,
  edges,
}: {
  nodes: NodeType[];
  edges: Edge[];
}): APITemplateType | undefined {
  /* this function receives a flow and iterate trhow each node
		and merge the templates with only the visible fields
		if there are two keys with the same name in the flow, we will update the display name of each one
		to show from which node it came from
	*/
  let template: APITemplateType = {};
  nodes.forEach((node) => {
    let nodeTemplate = _.cloneDeep(node.data.node.template);
    Object.keys(nodeTemplate)
      .filter((field_name) => field_name.charAt(0) !== "_")
      .forEach((key) => {
        if (
          nodeTemplate[key].show &&
          !isHandleConnected(edges, key, nodeTemplate[key], node.id)
        ) {
          template[key + "_" + node.id] = nodeTemplate[key];
          template[key + "_" + node.id].proxy = { id: node.id, field: key };
          if (node.type === "groupNode") {
            template[key + "_" + node.id].display_name =
              node.data.node.flow.name + " - " + nodeTemplate[key].name;
          } else {
            template[key + "_" + node.id].display_name =
              node.data.type + " - " + nodeTemplate[key].name;
          }
        }
      });
  });
  return template;
}

function isHandleConnected(
  edges: Edge[],
  key: string,
  field: TemplateVariableType,
  nodeId: string
) {
  /*
		this function receives a flow and a handleId and check if there is a connection with this handle
	*/
  if (field.proxy) {
    if (
      edges.some(
        (e) =>
          e.targetHandle ===
          field.type +
            "|" +
            key +
            "|" +
            nodeId +
            "|" +
            field.proxy.id +
            "|" +
            field.proxy.field
      )
    ) {
      return true;
    }
  } else {
    if (
      edges.some(
        (e) => e.targetHandle === field.type + "|" + key + "|" + nodeId
      )
    ) {
      return true;
    }
  }
  return false;
}

function updateGroupNodeTemplate(template: APITemplateType) {
  /*this function receives a template, iterates for it's items
	updating the visibility of all basic types setting it to advanced true*/
  Object.keys(template).forEach((key) => {
    let type = template[key].type;
    if (
      (type === "str" ||
        type === "bool" ||
        type === "float" ||
        type === "code" ||
        type === "prompt" ||
        type === "file" ||
        type === "int") &&
      !template[key].required
    ) {
      template[key].advanced = true;
    }
  });
  return template;
}

export function generateNodeTemplate(Flow: FlowType) {
  /*
		this function receives a flow and generate a template for the group node
	*/
  let template = mergeNodeTemplates({
    nodes: Flow.data.nodes,
    edges: Flow.data.edges,
  });
  updateGroupNodeTemplate(template);
  return template;
}

export function findLastNode({
  nodes,
  edges,
}: {
  nodes: NodeType[];
  edges: Edge[];
}) {
  /*
		this function receives a flow and return the last node
	*/
  let lastNode = nodes.find((n) => !edges.some((e) => e.source === n.id));
  return lastNode;
}
// TODO: end this function
export function updateRemovedEdges(groupNode: NodeType, oldEdges: Edge[]) {
  /*
	this function receive a group node and the edges that were
	connected to the components that are now grouped and update the edges to the new node
	*/
  let FlowNodes = groupNode.data.node.flow.data.nodes;
  let newEdges: Edge[] = [];
  oldEdges.forEach((edge) => {
    let target = edge.target;
    const refNode = FlowNodes.find((node) => node.id === target);
    if (refNode) {
      //update edges to target node
      //consider two cases group node and normal node
    }
  });
}

export function ungroupNode(
  flow: FlowType,
  BaseFlow: ReactFlowJsonObject,
  template: APITemplateType
) {
  console.log(template);
  const gNodes: NodeType[] = flow.data.nodes;
  const gEdges = flow.data.edges;
  //redirect edges to correct proxy node
  let updatedEdges: Edge[] = [];
  BaseFlow.edges.forEach((edge) => {
    let newEdge = _.cloneDeep(edge);
    if (newEdge.target === flow.id) {
      if (newEdge.targetHandle.split("|").length > 3) {
        let type = newEdge.targetHandle.split("|")[0];
        let field = newEdge.targetHandle.split("|")[4];
        let proxy = newEdge.targetHandle.split("|")[3];
        let node = gNodes.find((n) => n.id === proxy);
        console.log(node);
        if (node) {
          newEdge.target = proxy;
          if (node.type === "groupNode") {
            newEdge.targetHandle =
              type +
              "|" +
              field +
              "|" +
              proxy +
              "|" +
              node.data.node.template[field].proxy.id +
              "|" +
              node.data.node.template[field].proxy.field;
          } else {
            newEdge.targetHandle = type + "|" + field + "|" + proxy;
          }
          updatedEdges.push(newEdge);
        }
      }
    }
    if (newEdge.source === flow.id) {
      const lastNode = _.cloneDeep(findLastNode(flow.data));
      newEdge.source = lastNode.id;
      let sourceHandle = newEdge.sourceHandle.split("|");
      sourceHandle[1] = lastNode.id;
      newEdge.sourceHandle = sourceHandle.join("|");
      updatedEdges.push(newEdge);
    }
  });
  Object.keys(template).forEach((key) => {
    let { field, id } = template[key].proxy;
    let nodeIndex = gNodes.findIndex((n) => n.id === id);
    if (nodeIndex !== -1) {
      let display_name: string;
      let show = gNodes[nodeIndex].data.node.template[field].show;
      let advanced = gNodes[nodeIndex].data.node.template[field].advanced;
      if (gNodes[nodeIndex].data.node.template[field].display_name) {
        display_name = gNodes[nodeIndex].data.node.template[field].display_name;
      } else {
        display_name = gNodes[nodeIndex].data.node.template[field].name;
      }
      gNodes[nodeIndex].data.node.template[field] = template[key];
      gNodes[nodeIndex].data.node.template[field].show = show;
      gNodes[nodeIndex].data.node.template[field].advanced = advanced;
      gNodes[nodeIndex].data.node.template[field].display_name = display_name;
    }
  });

  const nodes = [...BaseFlow.nodes.filter((n) => n.id !== flow.id), ...gNodes];
  const edges = [
    ...BaseFlow.edges.filter(
      (e) => e.target !== flow.id && e.source !== flow.id
    ),
    ...gEdges,
    ...updatedEdges,
  ];
  BaseFlow.nodes = nodes;
  BaseFlow.edges = edges;
}

export function processFLow(FlowObject: ReactFlowJsonObject) {
  let clonedFLow = _.cloneDeep(FlowObject);
  clonedFLow.nodes.forEach((node: NodeType) => {
    if (node.type === "groupNode") {
      processFLow(node.data.node.flow.data);
      ungroupNode(node.data.node.flow, clonedFLow, node.data.node.template);
    }
  });
  console.log(clonedFLow);
  return clonedFLow;
}

export function toTitleCase(str: string) {
  let result = str
    .split("_")
    .map((word, index) => {
      if (index === 0) {
        return checkUpperWords(
          word[0].toUpperCase() + word.slice(1).toLowerCase()
        );
      }
      return checkUpperWords(word.toLowerCase());
    })
    .join(" ");

  return result
    .split("-")
    .map((word, index) => {
      if (index === 0) {
        return checkUpperWords(
          word[0].toUpperCase() + word.slice(1).toLowerCase()
        );
      }
      return checkUpperWords(word.toLowerCase());
    })
    .join(" ");
}

export const upperCaseWords: string[] = ["llm", "uri"];
export function checkUpperWords(str: string) {
  const words = str.split(" ").map((word) => {
    return upperCaseWords.includes(word.toLowerCase())
      ? word.toUpperCase()
      : word[0].toUpperCase() + word.slice(1).toLowerCase();
  });

  return words.join(" ");
}

export function updateIds(newFlow, getNodeId) {
  let idsMap = {};

  newFlow.nodes.forEach((n: NodeType) => {
    // Generate a unique node ID
    let newId = getNodeId(n.data.type);
    idsMap[n.id] = newId;
    n.id = newId;
    n.data.id = newId;
    // Add the new node to the list of nodes in state
  });

  newFlow.edges.forEach((e) => {
    e.source = idsMap[e.source];
    e.target = idsMap[e.target];
    let sourceHandleSplitted = e.sourceHandle.split("|");
    e.sourceHandle =
      sourceHandleSplitted[0] +
      "|" +
      e.source +
      "|" +
      sourceHandleSplitted.slice(2).join("|");
    let targetHandleSplitted = e.targetHandle.split("|");
    e.targetHandle =
      targetHandleSplitted.slice(0, -1).join("|") + "|" + e.target;
    e.id =
      "reactflow__edge-" +
      e.source +
      e.sourceHandle +
      "-" +
      e.target +
      e.targetHandle;
  });
}

export function groupByFamily(data, baseClasses, left, type) {
  let parentOutput: string;
  let arrOfParent: string[] = [];
  let arrOfType: { family: string; type: string; component: string }[] = [];
  let arrOfLength: { length: number; type: string }[] = [];
  let lastType = "";
  Object.keys(data).map((d) => {
    Object.keys(data[d]).map((n) => {
      try {
        if (
          data[d][n].base_classes.some((r) =>
            baseClasses.split("\n").includes(r)
          )
        ) {
          arrOfParent.push(d);
        }
        if (n === type) {
          parentOutput = d;
        }

        if (d !== lastType) {
          arrOfLength.push({
            length: Object.keys(data[d]).length,
            type: d,
          });

          lastType = d;
        }
      } catch (e) {
        console.log(e);
      }
    });
  });

  Object.keys(data).map((d) => {
    Object.keys(data[d]).map((n) => {
      try {
        baseClasses.split("\n").forEach((tol) => {
          data[d][n].base_classes.forEach((data) => {
            if (tol == data) {
              arrOfType.push({
                family: d,
                type: data,
                component: n,
              });
            }
          });
        });
      } catch (e) {
        console.log(e);
      }
    });
  });

  if (left === false) {
    let groupedBy = arrOfType.filter((object, index, self) => {
      const foundIndex = self.findIndex(
        (o) => o.family === object.family && o.type === object.type
      );
      return foundIndex === index;
    });

    return groupedBy.reduce((result, item) => {
      const existingGroup = result.find(
        (group) => group.family === item.family
      );

      if (existingGroup) {
        existingGroup.type += `, ${item.type}`;
      } else {
        result.push({
          family: item.family,
          type: item.type,
          component: item.component,
        });
      }

      if (left === false) {
        let resFil = result.filter((group) => group.family === parentOutput);
        result = resFil;
      }

      return result;
    }, []);
  } else {
    const groupedArray = [];
    const groupedData = {};

    arrOfType.forEach((item) => {
      const { family, type, component } = item;
      const key = `${family}-${type}`;

      if (!groupedData[key]) {
        groupedData[key] = { family, type, component: [component] };
      } else {
        groupedData[key].component.push(component);
      }
    });

    for (const key in groupedData) {
      groupedArray.push(groupedData[key]);
    }

    groupedArray.forEach((object, index, self) => {
      const findObj = arrOfLength.find((x) => x.type === object.family);
      if (object.component.length === findObj.length) {
        self[index]["type"] = "";
      } else {
        self[index]["type"] = object.component.join(", ");
      }
    });
    return groupedArray;
  }
}

export function buildInputs(tabsState, id) {
  return tabsState &&
    tabsState[id] &&
    tabsState[id].formKeysData &&
    tabsState[id].formKeysData.input_keys &&
    Object.keys(tabsState[id].formKeysData.input_keys).length > 0
    ? JSON.stringify(tabsState[id].formKeysData.input_keys)
    : '{"input": "message"}';
}

export function buildTweaks(flow) {
  return flow.data.nodes.reduce((acc, node) => {
    acc[node.data.id] = {};
    return acc;
  }, {});
}
export function validateNode(
  n: NodeType,
  reactFlowInstance: ReactFlowInstance
): Array<string> {
  if (!n.data?.node?.template || !Object.keys(n.data.node.template)) {
    return [
      "We've noticed a potential issue with a node in the flow. Please review it and, if necessary, submit a bug report with your exported flow file. Thank you for your help!",
    ];
  }

  const {
    type,
    node: { template },
  } = n.data;

  return Object.keys(template).reduce(
    (errors: Array<string>, t) =>
      errors.concat(
        template[t].required &&
          template[t].show &&
          (template[t].value === undefined ||
            template[t].value === null ||
            template[t].value === "") &&
          !reactFlowInstance
            .getEdges()
            .some(
              (e) =>
                e.targetHandle.split("|")[1] === t &&
                e.targetHandle.split("|")[2] === n.id
            )
          ? [
              `${type} is missing ${
                template.display_name || toNormalCase(template[t].name)
              }.`,
            ]
          : []
      ),
    [] as string[]
  );
}

export function validateNodes(reactFlowInstance: ReactFlowInstance) {
  if (reactFlowInstance.getNodes().length === 0) {
    return [
      "No nodes found in the flow. Please add at least one node to the flow.",
    ];
  }
  return reactFlowInstance
    .getNodes()
    .flatMap((n: NodeType) => validateNode(n, reactFlowInstance));
}

export function getRandomElement<T>(array: T[]): T {
  return array[Math.floor(Math.random() * array.length)];
}
export function getRandomDescription(): string {
  return getRandomElement(DESCRIPTIONS);
}

export function getRandomName(
  retry: number = 0,
  noSpace: boolean = false,
  maxRetries: number = 3
): string {
  const left: string[] = ADJECTIVES;
  const right: string[] = NOUNS;

  const lv = getRandomElement(left);
  const rv = getRandomElement(right);

  // Condition to avoid "boring wozniak"
  if (lv === "boring" && rv === "wozniak") {
    if (retry < maxRetries) {
      return getRandomName(retry + 1, noSpace, maxRetries);
    } else {
      console.warn("Max retries reached, returning as is");
    }
  }

  // Append a suffix if retrying and noSpace is true
  if (retry > 0 && noSpace) {
    const retrySuffix = Math.floor(Math.random() * 10);
    return `${lv}_${rv}${retrySuffix}`;
  }

  // Construct the final name
  let final_name = noSpace ? `${lv}_${rv}` : `${lv} ${rv}`;
  // Return title case final name
  return toTitleCase(final_name);
}

<<<<<<< HEAD
export function connectedInputNodesOnHandle(
  nodeId: string,
  handleId: string,
  { nodes, edges }: { nodes: NodeType[]; edges: Edge[] }
) {
  const connectedNodes: Array<{ name: string; id: string; isGroup: boolean }> =
    [];
  // return the nodes connected to the input handle of the node
  const TargetEdges = edges.filter((e) => e.target === nodeId);
  TargetEdges.forEach((edge) => {
    if (edge.targetHandle === handleId) {
      const sourceNode = nodes.find((n) => n.id === edge.source);
      if (sourceNode) {
        if (sourceNode.type === "groupNode") {
          let lastNode = findLastNode(sourceNode.data.node.flow.data);
          while (lastNode && lastNode.type === "groupNode") {
            lastNode = findLastNode(lastNode.data.node.flow.data);
          }
          if (lastNode) {
            connectedNodes.push({
              name: sourceNode.data.node.flow.name,
              id: lastNode.id,
              isGroup: true,
            });
          }
        } else {
          connectedNodes.push({
            name: sourceNode.data.type,
            id: sourceNode.id,
            isGroup: false,
          });
        }
      }
    }
  });
  return connectedNodes;
}

function checkDuplicatedNames(
  connectedNodes: Array<{ name: string; id: string; isGroup: boolean }>
) {
  const names = connectedNodes.map((n) => n.name);
  const duplicatedNames = names.filter((n, i) => names.indexOf(n) !== i);
  return duplicatedNames;
}
=======
export function getRandomKeyByssmm(): string {
  const now = new Date();
  const seconds = String(now.getSeconds()).padStart(2, "0");
  const milliseconds = String(now.getMilliseconds()).padStart(3, "0");
  return seconds + milliseconds + Math.abs(Math.floor(Math.random() * 10001));
}

export const INVALID_CHARACTERS = [
  " ",
  ",",
  ".",
  ":",
  ";",
  "!",
  "?",
  "/",
  "\\",
  "(",
  ")",
  "[",
  "]",
  "\n",
];

export const regexHighlight = /\{([^}]+)\}/g;

export const varHighlightHTML = ({ name }: IVarHighlightType) => {
  const html = `<span class="font-semibold chat-message-highlight">{${name}}</span>`;
  return html;
};
>>>>>>> 5d3a7f06
<|MERGE_RESOLUTION|>--- conflicted
+++ resolved
@@ -1,26 +1,3 @@
-import clsx, { ClassValue } from "clsx";
-import _ from "lodash";
-import {
-<<<<<<< HEAD
-  RocketLaunchIcon,
-  LinkIcon,
-  CpuChipIcon,
-  LightBulbIcon,
-  CommandLineIcon,
-  WrenchScrewdriverIcon,
-  WrenchIcon,
-  ComputerDesktopIcon,
-  GiftIcon,
-  PaperClipIcon,
-  QuestionMarkCircleIcon,
-  FingerPrintIcon,
-  ScissorsIcon,
-  CircleStackIcon,
-  Squares2X2Icon,
-  PencilSquareIcon,
-  Square3Stack3DIcon,
-  Bars3CenterLeftIcon,
-} from "@heroicons/react/24/outline";
 import {
   Connection,
   Edge,
@@ -33,33 +10,9 @@
 import { FlowType, NodeType } from "./types/flow";
 import { APITemplateType, TemplateVariableType } from "./types/api";
 import _ from "lodash";
-import { ChromaIcon } from "./icons/ChromaIcon";
-import { AnthropicIcon } from "./icons/Anthropic";
-=======
-  Compass,
-  Cpu,
-  FileSearch,
-  Fingerprint,
-  Gift,
-  Hammer,
-  HelpCircle,
-  Laptop2,
-  Layers,
-  Lightbulb,
-  Link,
-  MessageCircle,
-  Paperclip,
-  Rocket,
-  Scissors,
-  TerminalSquare,
-  Wand2,
-  Wrench,
-} from "lucide-react";
 import { ComponentType, SVGProps } from "react";
-import { Connection, Edge, Node, ReactFlowInstance } from "reactflow";
 import { twMerge } from "tailwind-merge";
 import { ADJECTIVES, DESCRIPTIONS, NOUNS } from "./flow_constants";
->>>>>>> 5d3a7f06
 import { AirbyteIcon } from "./icons/Airbyte";
 import { AnthropicIcon } from "./icons/Anthropic";
 import { BingIcon } from "./icons/Bing";
@@ -69,31 +22,14 @@
 import { FBIcon } from "./icons/FacebookMessenger";
 import { GitBookIcon } from "./icons/GitBook";
 import { GoogleIcon } from "./icons/Google";
-import { HuggingFaceIcon } from "./icons/HuggingFace";
 import { IFixIcon } from "./icons/IFixIt";
 import { MetaIcon } from "./icons/Meta";
-import { MidjourneyIcon } from "./icons/Midjorney";
-import { MongoDBIcon } from "./icons/MongoDB";
 import { NotionIcon } from "./icons/Notion";
 import { OpenAiIcon } from "./icons/OpenAi";
-import { PineconeIcon } from "./icons/Pinecone";
 import { QDrantIcon } from "./icons/QDrant";
 import { SearxIcon } from "./icons/Searx";
 import { SlackIcon } from "./icons/Slack";
-<<<<<<< HEAD
-import clsx, { ClassValue } from "clsx";
-import { twMerge } from "tailwind-merge";
-import { ADJECTIVES, DESCRIPTIONS, NOUNS } from "./constants";
-import ShortUniqueId from "short-unique-id";
-const uid = new ShortUniqueId({ length: 5 });
-=======
-import { VertexAIIcon } from "./icons/VertexAI";
 import { HackerNewsIcon } from "./icons/hackerNews";
-import { SupabaseIcon } from "./icons/supabase";
-import { APITemplateType } from "./types/api";
-import { IVarHighlightType } from "./types/components";
-import { FlowType, NodeType } from "./types/flow";
->>>>>>> 5d3a7f06
 
 export function classNames(...classes: Array<string>) {
   return classes.filter(Boolean).join(" ");
@@ -169,13 +105,10 @@
   toolkits: "#DB2C2C",
   wrappers: "#E6277A",
   utilities: "#31A3CC",
-<<<<<<< HEAD
   connectors: "#E6A627",
-=======
   output_parsers: "#E6A627",
   str: "#049524",
   retrievers: "#e6b25a",
->>>>>>> 5d3a7f06
   unknown: "#9CA3AF",
   custom: "#9CA3AF",
 };
@@ -197,11 +130,8 @@
   textsplitters: "Text Splitters",
   retrievers: "Retrievers",
   utilities: "Utilities",
-<<<<<<< HEAD
   connectors: "Connectors",
-=======
   output_parsers: "Output Parsers",
->>>>>>> 5d3a7f06
   unknown: "Unknown",
   custom: "Custom",
 };
@@ -211,62 +141,6 @@
     ComponentType<SVGProps<SVGSVGElement>>
   >;
 } = {
-<<<<<<< HEAD
-  Chroma: ChromaIcon,
-  AirbyteJSONLoader: AirbyteIcon,
-  // SerpAPIWrapper: SerperIcon,
-  // AZLyricsLoader: AzIcon,
-  Anthropic: AnthropicIcon,
-  ChatAnthropic: AnthropicIcon,
-  BingSearchAPIWrapper: BingIcon,
-  BingSearchRun: BingIcon,
-  Cohere: CohereIcon,
-  CohereEmbeddings: CohereIcon,
-  EverNoteLoader: EvernoteIcon,
-  FacebookChatLoader: FBIcon,
-  GitbookLoader: GitBookIcon,
-  GoogleSearchAPIWrapper: GoogleIcon,
-  GoogleSearchResults: GoogleIcon,
-  GoogleSearchRun: GoogleIcon,
-  HNLoader: HackerNewsIcon,
-  HuggingFaceHub: HugginFaceIcon,
-  HuggingFaceEmbeddings: HugginFaceIcon,
-  IFixitLoader: IFixIcon,
-  Meta: MetaIcon,
-  Midjorney: MidjorneyIcon,
-  NotionDirectoryLoader: NotionIcon,
-  ChatOpenAI: OpenAiIcon,
-  OpenAI: OpenAiIcon,
-  OpenAIEmbeddings: OpenAiIcon,
-  // UnstructuredPowerPointLoader: PowerPointIcon, // word and powerpoint have differente styles
-  Qdrant: QDrantIcon,
-  // ReadTheDocsLoader: ReadTheDocsIcon, // does not work
-  Searx: SearxIcon,
-  SlackDirectoryLoader: SlackIcon,
-  // Weaviate: WeaviateIcon, // does not work
-  // WikipediaAPIWrapper: WikipediaIcon,
-  // WolframAlphaQueryRun: WolframIcon,
-  // WolframAlphaAPIWrapper: WolframIcon,
-  // UnstructuredWordDocumentLoader: WordIcon, // word and powerpoint have differente styles
-  agents: RocketLaunchIcon,
-  chains: LinkIcon,
-  memories: CpuChipIcon,
-  llms: LightBulbIcon,
-  prompts: CommandLineIcon,
-  tools: WrenchIcon,
-  advanced: ComputerDesktopIcon,
-  chat: Bars3CenterLeftIcon,
-  embeddings: FingerPrintIcon,
-  documentloaders: PaperClipIcon,
-  vectorstores: CircleStackIcon,
-  toolkits: WrenchScrewdriverIcon,
-  textsplitters: ScissorsIcon,
-  wrappers: GiftIcon,
-  utilities: Squares2X2Icon,
-  connectors: Square3Stack3DIcon,
-  unknown: QuestionMarkCircleIcon,
-  custom: PencilSquareIcon,
-=======
   Chroma: ChromaIcon as React.ForwardRefExoticComponent<
     ComponentType<SVGProps<SVGSVGElement>>
   >,
@@ -417,7 +291,6 @@
   unknown: HelpCircle as React.ForwardRefExoticComponent<
     ComponentType<SVGProps<SVGSVGElement>>
   >,
->>>>>>> 5d3a7f06
 };
 
 export const gradients = [
@@ -1583,7 +1456,6 @@
   return toTitleCase(final_name);
 }
 
-<<<<<<< HEAD
 export function connectedInputNodesOnHandle(
   nodeId: string,
   handleId: string,
@@ -1629,7 +1501,6 @@
   const duplicatedNames = names.filter((n, i) => names.indexOf(n) !== i);
   return duplicatedNames;
 }
-=======
 export function getRandomKeyByssmm(): string {
   const now = new Date();
   const seconds = String(now.getSeconds()).padStart(2, "0");
@@ -1659,5 +1530,4 @@
 export const varHighlightHTML = ({ name }: IVarHighlightType) => {
   const html = `<span class="font-semibold chat-message-highlight">{${name}}</span>`;
   return html;
-};
->>>>>>> 5d3a7f06
+};