import {
	createContext,
	useEffect,
	useState,
	useRef,
	ReactNode,
	useContext,
} from "react";
import { FlowType, NodeType } from "../types/flow";
import { LangFlowState, TabsContextType } from "../types/tabs";
import {
  concatFlows,
  normalCaseToSnakeCase,
  updateIds,
  updateObject,
  updateTemplate,
} from "../utils";
import { alertContext } from "./alertContext";
import { typesContext } from "./typesContext";
import { APITemplateType, TemplateVariableType } from "../types/api";
import { v4 as uuidv4 } from "uuid";
import { addEdge } from "reactflow";

const TabsContextInitialValue: TabsContextType = {
<<<<<<< HEAD
  save: () => {},
  tabIndex: 0,
  setTabIndex: (index: number) => {},
  flows: [],
  removeFlow: (id: string) => {},
  addFlow: (flowData?: any) => {},
  updateFlow: (newFlow: FlowType) => {},
  incrementNodeId: () => uuidv4(),
  downloadFlow: (flow: FlowType) => {},
  uploadFlow: () => {},
  hardReset: () => {},
  disableCP: false,
  setDisableCP: (state: boolean) => {},
  getNodeId: () => "",
  paste: (
    selection: { nodes: any; edges: any },
    position: { x: number; y: number }
  ) => {},
=======
	save: () => {},
	tabIndex: 0,
	setTabIndex: (index: number) => {},
	flows: [],
	removeFlow: (id: string) => {},
	addFlow: (flowData?: any) => {},
	updateFlow: (newFlow: FlowType) => {},
	incrementNodeId: () => uuidv4(),
	downloadFlow: (flow: FlowType) => {},
	uploadFlow: () => {},
	hardReset: () => {},
	disableCopyPaste:false,
	setDisableCopyPaste:(state:boolean)=>{},
	getNodeId: () => "",
	paste: (selection: {nodes: any, edges: any}, position: {x: number, y: number}) => {},
>>>>>>> d24404eb
};

export const TabsContext = createContext<TabsContextType>(
	TabsContextInitialValue
);

export function TabsProvider({ children }: { children: ReactNode }) {
<<<<<<< HEAD
  const { setNoticeData } = useContext(alertContext);
  const [tabIndex, setTabIndex] = useState(0);
  const [flows, setFlows] = useState<Array<FlowType>>([]);
  const [id, setId] = useState(uuidv4());
  const { templates, reactFlowInstance } = useContext(typesContext);

  const newNodeId = useRef(uuidv4());
  function incrementNodeId() {
    newNodeId.current = uuidv4();
    return newNodeId.current;
  }
  function save() {
    if (flows.length !== 0)
      window.localStorage.setItem(
        "tabsData",
        JSON.stringify({ tabIndex, flows, id })
      );
  }
  useEffect(() => {
    //save tabs locally
    // console.log(id)
    save();
  }, [flows, id, tabIndex, newNodeId]);

  useEffect(() => {
    //get tabs locally saved
    let cookie = window.localStorage.getItem("tabsData");
    if (cookie && Object.keys(templates).length > 0) {
      console.log(templates);
      let cookieObject: LangFlowState = JSON.parse(cookie);
      console.log(cookieObject.flows);
      cookieObject.flows.forEach((flow) => {
        if (flow.data) {
          flow.data.nodes.forEach((node) => {
            if (templates && templates[node.data.type] && Object.keys(templates[node.data.type]["template"]).length > 0) {
              node.data.node.base_classes =
                templates[node.data.type]["base_classes"];
              flow.data.edges.forEach((edge) => {
                if (edge.source === node.id) {
                  edge.sourceHandle = edge.sourceHandle
                    .split("|")
                    .slice(0, 2)
                    .concat(templates[node.data.type]["base_classes"])
                    .join("|");
                }
              });
              node.data.node.description =
                templates[node.data.type]["description"];
              node.data.node.template = updateTemplate(
                templates[node.data.type][
                  "template"
                ] as unknown as APITemplateType,

                node.data.node.template as APITemplateType
              );
            }
          });
        }
      });
      setTabIndex(cookieObject.tabIndex);
      setFlows(cookieObject.flows);
      setId(cookieObject.id);
    }
  }, [templates]);

  function hardReset() {
    newNodeId.current = uuidv4();
    setTabIndex(0);
    setFlows([]);
    setId(uuidv4());
  }
=======
	const { setNoticeData } = useContext(alertContext);
	const [tabIndex, setTabIndex] = useState(0);
	const [flows, setFlows] = useState<Array<FlowType>>([]);
	const [id, setId] = useState(uuidv4());
	const { templates, reactFlowInstance } = useContext(typesContext);

	const newNodeId = useRef(uuidv4());
	function incrementNodeId() {
		newNodeId.current = uuidv4();
		return newNodeId.current;
	}
	function save() {
		if (flows.length !== 0)
			window.localStorage.setItem(
				"tabsData",
				JSON.stringify({ tabIndex, flows, id})
			);
	}
	useEffect(() => {
		//save tabs locally
		// console.log(id)
		save();
	}, [flows, id, tabIndex, newNodeId]);

	useEffect(() => {
		//get tabs locally saved
		let cookie = window.localStorage.getItem("tabsData");
		if (cookie && Object.keys(templates).length > 0) {
			let cookieObject: LangFlowState = JSON.parse(cookie);
			cookieObject.flows.forEach((flow) => {
				flow.data.nodes.forEach((node) => {
					if (Object.keys(templates[node.data.type]["template"]).length > 0) {
						node.data.node.template = updateTemplate(
							templates[node.data.type][
								"template"
							] as unknown as APITemplateType,

							node.data.node.template as APITemplateType
						);
					}
				});
			});
			setTabIndex(cookieObject.tabIndex);
			setFlows(cookieObject.flows);
			setId(cookieObject.id);
		}
	}, [templates]);
>>>>>>> d24404eb

	function hardReset() {
		newNodeId.current = uuidv4();
		setTabIndex(0);
		setFlows([]);
		setId(uuidv4());
	}

	/**
	 * Downloads the current flow as a JSON file
	 */
	function downloadFlow(flow: FlowType) {
		// create a data URI with the current flow data
		const jsonString = `data:text/json;chatset=utf-8,${encodeURIComponent(
			JSON.stringify(flow)
		)}`;

		// create a link element and set its properties
		const link = document.createElement("a");
		link.href = jsonString;
		link.download = `${flows[tabIndex].name}.json`;

<<<<<<< HEAD
  function getNodeId() {
    return `dndnode_` + incrementNodeId();
  }

  /**
   * Creates a file input and listens to a change event to upload a JSON flow file.
   * If the file type is application/json, the file is read and parsed into a JSON object.
   * The resulting JSON object is passed to the addFlow function.
   */
  function uploadFlow(newTab: boolean = true) {
    // create a file input
    const input = document.createElement("input");
    input.type = "file";
    // add a change event listener to the file input
    input.onchange = (e: Event) => {
      // check if the file type is application/json
      if ((e.target as HTMLInputElement).files[0].type === "application/json") {
        // get the file from the file input
        const file = (e.target as HTMLInputElement).files[0];
        // read the file as text
        file.text().then((text) => {
          // parse the text into a JSON object
          let flow: FlowType = JSON.parse(text);

          addFlow(flow, newTab);
        });
      }
    };
    // trigger the file input click event to open the file dialog
    input.click();
  }
  /**
   * Removes a flow from an array of flows based on its id.
   * Updates the state of flows and tabIndex using setFlows and setTabIndex hooks.
   * @param {string} id - The id of the flow to remove.
   */
  function removeFlow(id: string) {
    setFlows((prevState) => {
      const newFlows = [...prevState];
      const index = newFlows.findIndex((flow) => flow.id === id);
      if (index >= 0) {
        if (index === tabIndex) {
          setTabIndex(flows.length - 2);
          newFlows.splice(index, 1);
        } else {
          let flowId = flows[tabIndex].id;
          newFlows.splice(index, 1);
          setTabIndex(newFlows.findIndex((flow) => flow.id === flowId));
        }
      }
      return newFlows;
    });
  }
  /**
   * Add a new flow to the list of flows.
   * @param flow Optional flow to add.
   */

  function paste(selectionInstance, position) {
    console.log(position);
    console.log(selectionInstance);
    let minimumX = Infinity;
    let minimumY = Infinity;
    let idsMap = {};
    let nodes = reactFlowInstance.getNodes();
    let edges = reactFlowInstance.getEdges();
    selectionInstance.nodes.forEach((n) => {
      if (n.position.y < minimumY) {
        minimumY = n.position.y;
      }
      if (n.position.x < minimumX) {
        minimumX = n.position.x;
      }
    });

    const insidePosition = reactFlowInstance.project(position);

    selectionInstance.nodes.forEach((n) => {
      // Generate a unique node ID
      let newId = getNodeId();
      idsMap[n.id] = newId;

      // Create a new node object
      const newNode: NodeType = {
        id: newId,
        type: "genericNode",
        position: {
          x: insidePosition.x + n.position.x - minimumX,
          y: insidePosition.y + n.position.y - minimumY,
        },
        data: {
          ...n.data,
          id: newId,
        },
      };

      // Add the new node to the list of nodes in state
      nodes = nodes
        .map((e) => ({ ...e, selected: false }))
        .concat({ ...newNode, selected: false });
      console.log(nodes);
    });
    reactFlowInstance.setNodes(nodes);

    selectionInstance.edges.forEach((e) => {
      let source = idsMap[e.source];
      let target = idsMap[e.target];
      let sourceHandleSplitted = e.sourceHandle.split("|");
      let sourceHandle =
        sourceHandleSplitted[0] +
        "|" +
        source +
        "|" +
        sourceHandleSplitted.slice(2).join("|");
      let targetHandleSplitted = e.targetHandle.split("|");
      let targetHandle =
        targetHandleSplitted.slice(0, -1).join("|") + "|" + target;
      let id =
        "reactflow__edge-" +
        source +
        sourceHandle +
        "-" +
        target +
        targetHandle;
      edges = addEdge(
        {
          source,
          target,
          sourceHandle,
          targetHandle,
          id,
          className: "animate-pulse",
          selected: false,
        },
        edges.map((e) => ({ ...e, selected: false }))
      );
      console.log(edges);
    });
    reactFlowInstance.setEdges(edges);
  }

  function addFlow(flow?: FlowType, newTab: boolean = true) {
    // Get data from the flow or set it to null if there's no flow provided.
    let data = flow?.data ? flow.data : null;
    if (data) {
      data.nodes.forEach((node) => {
        if (Object.keys(templates[node.data.type]["template"]).length > 0) {
          node.data.node.base_classes =
            templates[node.data.type]["base_classes"];
          flow.data.edges.forEach((edge) => {
            if (edge.source === node.id) {
              edge.sourceHandle = edge.sourceHandle
                .split("|")
                .slice(0, 2)
                .concat(templates[node.data.type]["base_classes"])
                .join("|");
            }
          });
          node.data.node.description = templates[node.data.type]["description"];
          console.log(node.data.node.template);
          node.data.node.template = updateTemplate(
            templates[node.data.type]["template"] as unknown as APITemplateType,
            node.data.node.template as APITemplateType
          );
        }
      });
    }

    if (!newTab) {
      paste(
        { nodes: flow.data.nodes, edges: flow.data.edges },
        { x: 10, y: 10 }
      );
    } else {
      const description = flow?.description ? flow.description : "";

      // Create a new flow with a default name if no flow is provided.
      let newFlow: FlowType = {
        description,
        name: flow?.name ?? "New Flow",
        id: uuidv4(),
        data,
      };

      // Increment the ID counter.
      setId(uuidv4());

      // Add the new flow to the list of flows.

      setFlows((prevState) => {
        const newFlows = [...prevState, newFlow];
        return newFlows;
      });

      // Set the tab index to the new flow.
      if (newTab) setTabIndex(flows.length);
    }
  }
  /**
   * Updates an existing flow with new data
   * @param newFlow - The new flow object containing the updated data
   */
  function updateFlow(newFlow: FlowType) {
    setFlows((prevState) => {
      const newFlows = [...prevState];
      const index = newFlows.findIndex((flow) => flow.id === newFlow.id);
      if (index !== -1) {
        newFlows[index].description = newFlow.description ?? "";
        newFlows[index].data = newFlow.data;
        newFlows[index].name = newFlow.name;
      }
      return newFlows;
    });
  }
  const [disableCP, setDisableCP] = useState(false);

  return (
    <TabsContext.Provider
      value={{
        disableCP,
        setDisableCP,
        save,
        hardReset,
        tabIndex,
        setTabIndex,
        flows,
        incrementNodeId,
        removeFlow,
        addFlow,
        updateFlow,
        downloadFlow,
        uploadFlow,
        getNodeId,
        paste,
      }}
    >
      {children}
    </TabsContext.Provider>
  );
=======
		// simulate a click on the link element to trigger the download
		link.click();
		setNoticeData({
			title: "Warning: Critical data,JSON file may including API keys.",
		});
	}

	function getNodeId() {
		return `dndnode_` + incrementNodeId();
	  }

	/**
	 * Creates a file input and listens to a change event to upload a JSON flow file.
	 * If the file type is application/json, the file is read and parsed into a JSON object.
	 * The resulting JSON object is passed to the addFlow function.
	 */
	function uploadFlow() {
		// create a file input
		const input = document.createElement("input");
		input.type = "file";
		// add a change event listener to the file input
		input.onchange = (e: Event) => {
			// check if the file type is application/json
			if ((e.target as HTMLInputElement).files[0].type === "application/json") {
				// get the file from the file input
				const file = (e.target as HTMLInputElement).files[0];
				// read the file as text
				file.text().then((text) => {
					// parse the text into a JSON object
					let flow: FlowType = JSON.parse(text);

					addFlow(flow);
				});
			}
		};
		// trigger the file input click event to open the file dialog
		input.click();
	}
	/**
	 * Removes a flow from an array of flows based on its id.
	 * Updates the state of flows and tabIndex using setFlows and setTabIndex hooks.
	 * @param {string} id - The id of the flow to remove.
	 */
	function removeFlow(id: string) {
		setFlows((prevState) => {
			const newFlows = [...prevState];
			const index = newFlows.findIndex((flow) => flow.id === id);
			if (index >= 0) {
				if (index === tabIndex) {
					setTabIndex(flows.length - 2);
					newFlows.splice(index, 1);
				} else {
					let flowId = flows[tabIndex].id;
					newFlows.splice(index, 1);
					setTabIndex(newFlows.findIndex((flow) => flow.id === flowId));
				}
			}
			return newFlows;
		});
	}
	/**
	 * Add a new flow to the list of flows.
	 * @param flow Optional flow to add.
	 */

	function paste(selectionInstance, position){
		console.log(position);
		console.log(selectionInstance)
		let minimumX = Infinity;
		let minimumY = Infinity;
		let idsMap = {};
		let nodes = reactFlowInstance.getNodes();
		let edges = reactFlowInstance.getEdges();
		selectionInstance.nodes.forEach((n) => {
		  if (n.position.y < minimumY) {
			minimumY = n.position.y;
		  }
		  if (n.position.x < minimumX) {
			minimumX = n.position.x;
		  }
		});

		const insidePosition = reactFlowInstance.project(position);
	
		selectionInstance.nodes.forEach((n) => {
		  // Generate a unique node ID
		  let newId = getNodeId();
		  idsMap[n.id] = newId;
	
		  // Create a new node object
		  const newNode: NodeType = {
			id: newId,
			type: "genericNode",
			position: {
			  x: insidePosition.x + n.position.x - minimumX,
			  y: insidePosition.y + n.position.y - minimumY,
			},
			data: {
			  ...n.data,
			  id: newId,
			},
		  };
	
		  // Add the new node to the list of nodes in state
			nodes = nodes
			  .map((e) => ({ ...e, selected: false }))
			  .concat({ ...newNode, selected: false })
		  console.log(nodes);
		});
		reactFlowInstance.setNodes(nodes);
	
		selectionInstance.edges.forEach((e) => {
		  let source = idsMap[e.source];
		  let target = idsMap[e.target];
		  let sourceHandleSplitted = e.sourceHandle.split("|");
		  let sourceHandle =
			sourceHandleSplitted[0] +
			"|" +
			source +
			"|" +
			sourceHandleSplitted.slice(2).join("|");
		  let targetHandleSplitted = e.targetHandle.split("|");
		  let targetHandle =
			targetHandleSplitted.slice(0, -1).join("|") + "|" + target;
		  let id =
			"reactflow__edge-" +
			source +
			sourceHandle +
			"-" +
			target +
			targetHandle;
		  edges = addEdge(
			  {
				source,
				target,
				sourceHandle,
				targetHandle,
				id,
				className: "animate-pulse",
				selected: false,
			  },
			  edges.map((e) => ({ ...e, selected: false }))
			);
			console.log(edges);
		});
		reactFlowInstance.setEdges(edges);
	  };
	
	function addFlow(flow?: FlowType) {
		// Get data from the flow or set it to null if there's no flow provided.
		const data = flow?.data ? flow.data : null;
		const description = flow?.description ? flow.description : "";

		if (data) {
			data.nodes.forEach((node) => {
				if (Object.keys(templates[node.data.type]["template"]).length > 0) {
					node.data.node.template = updateTemplate(
						templates[node.data.type]["template"] as unknown as APITemplateType,
						node.data.node.template as APITemplateType
					);
				}
			});
		}
		// Create a new flow with a default name if no flow is provided.
		let newFlow: FlowType = {
			description,
			name: flow?.name ?? "New Flow",
			id: uuidv4(),
			data,
		};

		// Increment the ID counter.
		setId(uuidv4());

		// Add the new flow to the list of flows.
		
		setFlows((prevState) => {
			const newFlows = [...prevState, newFlow];
			return newFlows;
		});

		// Set the tab index to the new flow.
		setTabIndex(flows.length);
	}
	/**
	 * Updates an existing flow with new data
	 * @param newFlow - The new flow object containing the updated data
	 */
	function updateFlow(newFlow: FlowType) {
		setFlows((prevState) => {
			const newFlows = [...prevState];
			const index = newFlows.findIndex((flow) => flow.id === newFlow.id);
			if (index !== -1) {
				newFlows[index].description = newFlow.description ?? "";
				newFlows[index].data = newFlow.data;
				newFlows[index].name = newFlow.name;
			}
			return newFlows;
		});
	}
	const [disableCopyPaste, setDisableCopyPaste] = useState(false);

	return (
		<TabsContext.Provider
			value={{
				disableCopyPaste,
				setDisableCopyPaste,
				save,
				hardReset,
				tabIndex,
				setTabIndex,
				flows,
				incrementNodeId,
				removeFlow,
				addFlow,
				updateFlow,
				downloadFlow,
				uploadFlow,
				getNodeId,
				paste,
			}}
		>
			{children}
		</TabsContext.Provider>
	);
>>>>>>> d24404eb
}<|MERGE_RESOLUTION|>--- conflicted
+++ resolved
@@ -22,26 +22,6 @@
 import { addEdge } from "reactflow";
 
 const TabsContextInitialValue: TabsContextType = {
-<<<<<<< HEAD
-  save: () => {},
-  tabIndex: 0,
-  setTabIndex: (index: number) => {},
-  flows: [],
-  removeFlow: (id: string) => {},
-  addFlow: (flowData?: any) => {},
-  updateFlow: (newFlow: FlowType) => {},
-  incrementNodeId: () => uuidv4(),
-  downloadFlow: (flow: FlowType) => {},
-  uploadFlow: () => {},
-  hardReset: () => {},
-  disableCP: false,
-  setDisableCP: (state: boolean) => {},
-  getNodeId: () => "",
-  paste: (
-    selection: { nodes: any; edges: any },
-    position: { x: number; y: number }
-  ) => {},
-=======
 	save: () => {},
 	tabIndex: 0,
 	setTabIndex: (index: number) => {},
@@ -57,7 +37,6 @@
 	setDisableCopyPaste:(state:boolean)=>{},
 	getNodeId: () => "",
 	paste: (selection: {nodes: any, edges: any}, position: {x: number, y: number}) => {},
->>>>>>> d24404eb
 };
 
 export const TabsContext = createContext<TabsContextType>(
@@ -65,30 +44,30 @@
 );
 
 export function TabsProvider({ children }: { children: ReactNode }) {
-<<<<<<< HEAD
-  const { setNoticeData } = useContext(alertContext);
-  const [tabIndex, setTabIndex] = useState(0);
-  const [flows, setFlows] = useState<Array<FlowType>>([]);
-  const [id, setId] = useState(uuidv4());
-  const { templates, reactFlowInstance } = useContext(typesContext);
-
-  const newNodeId = useRef(uuidv4());
-  function incrementNodeId() {
-    newNodeId.current = uuidv4();
-    return newNodeId.current;
-  }
-  function save() {
-    if (flows.length !== 0)
-      window.localStorage.setItem(
-        "tabsData",
-        JSON.stringify({ tabIndex, flows, id })
-      );
-  }
-  useEffect(() => {
-    //save tabs locally
-    // console.log(id)
-    save();
-  }, [flows, id, tabIndex, newNodeId]);
+  const [disableCopyPaste, setDisableCopyPaste] = useState(false);
+	const { setNoticeData } = useContext(alertContext);
+	const [tabIndex, setTabIndex] = useState(0);
+	const [flows, setFlows] = useState<Array<FlowType>>([]);
+	const [id, setId] = useState(uuidv4());
+	const { templates, reactFlowInstance } = useContext(typesContext);
+
+	const newNodeId = useRef(uuidv4());
+	function incrementNodeId() {
+		newNodeId.current = uuidv4();
+		return newNodeId.current;
+	}
+	function save() {
+		if (flows.length !== 0)
+			window.localStorage.setItem(
+				"tabsData",
+				JSON.stringify({ tabIndex, flows, id})
+			);
+	}
+	useEffect(() => {
+		//save tabs locally
+		// console.log(id)
+		save();
+	}, [flows, id, tabIndex, newNodeId]);
 
   useEffect(() => {
     //get tabs locally saved
@@ -137,62 +116,6 @@
     setFlows([]);
     setId(uuidv4());
   }
-=======
-	const { setNoticeData } = useContext(alertContext);
-	const [tabIndex, setTabIndex] = useState(0);
-	const [flows, setFlows] = useState<Array<FlowType>>([]);
-	const [id, setId] = useState(uuidv4());
-	const { templates, reactFlowInstance } = useContext(typesContext);
-
-	const newNodeId = useRef(uuidv4());
-	function incrementNodeId() {
-		newNodeId.current = uuidv4();
-		return newNodeId.current;
-	}
-	function save() {
-		if (flows.length !== 0)
-			window.localStorage.setItem(
-				"tabsData",
-				JSON.stringify({ tabIndex, flows, id})
-			);
-	}
-	useEffect(() => {
-		//save tabs locally
-		// console.log(id)
-		save();
-	}, [flows, id, tabIndex, newNodeId]);
-
-	useEffect(() => {
-		//get tabs locally saved
-		let cookie = window.localStorage.getItem("tabsData");
-		if (cookie && Object.keys(templates).length > 0) {
-			let cookieObject: LangFlowState = JSON.parse(cookie);
-			cookieObject.flows.forEach((flow) => {
-				flow.data.nodes.forEach((node) => {
-					if (Object.keys(templates[node.data.type]["template"]).length > 0) {
-						node.data.node.template = updateTemplate(
-							templates[node.data.type][
-								"template"
-							] as unknown as APITemplateType,
-
-							node.data.node.template as APITemplateType
-						);
-					}
-				});
-			});
-			setTabIndex(cookieObject.tabIndex);
-			setFlows(cookieObject.flows);
-			setId(cookieObject.id);
-		}
-	}, [templates]);
->>>>>>> d24404eb
-
-	function hardReset() {
-		newNodeId.current = uuidv4();
-		setTabIndex(0);
-		setFlows([]);
-		setId(uuidv4());
-	}
 
 	/**
 	 * Downloads the current flow as a JSON file
@@ -208,7 +131,13 @@
 		link.href = jsonString;
 		link.download = `${flows[tabIndex].name}.json`;
 
-<<<<<<< HEAD
+		// simulate a click on the link element to trigger the download
+		link.click();
+		setNoticeData({
+			title: "Warning: Critical data,JSON file may including API keys.",
+		});
+	}
+
   function getNodeId() {
     return `dndnode_` + incrementNodeId();
   }
@@ -425,232 +354,6 @@
   }
   const [disableCP, setDisableCP] = useState(false);
 
-  return (
-    <TabsContext.Provider
-      value={{
-        disableCP,
-        setDisableCP,
-        save,
-        hardReset,
-        tabIndex,
-        setTabIndex,
-        flows,
-        incrementNodeId,
-        removeFlow,
-        addFlow,
-        updateFlow,
-        downloadFlow,
-        uploadFlow,
-        getNodeId,
-        paste,
-      }}
-    >
-      {children}
-    </TabsContext.Provider>
-  );
-=======
-		// simulate a click on the link element to trigger the download
-		link.click();
-		setNoticeData({
-			title: "Warning: Critical data,JSON file may including API keys.",
-		});
-	}
-
-	function getNodeId() {
-		return `dndnode_` + incrementNodeId();
-	  }
-
-	/**
-	 * Creates a file input and listens to a change event to upload a JSON flow file.
-	 * If the file type is application/json, the file is read and parsed into a JSON object.
-	 * The resulting JSON object is passed to the addFlow function.
-	 */
-	function uploadFlow() {
-		// create a file input
-		const input = document.createElement("input");
-		input.type = "file";
-		// add a change event listener to the file input
-		input.onchange = (e: Event) => {
-			// check if the file type is application/json
-			if ((e.target as HTMLInputElement).files[0].type === "application/json") {
-				// get the file from the file input
-				const file = (e.target as HTMLInputElement).files[0];
-				// read the file as text
-				file.text().then((text) => {
-					// parse the text into a JSON object
-					let flow: FlowType = JSON.parse(text);
-
-					addFlow(flow);
-				});
-			}
-		};
-		// trigger the file input click event to open the file dialog
-		input.click();
-	}
-	/**
-	 * Removes a flow from an array of flows based on its id.
-	 * Updates the state of flows and tabIndex using setFlows and setTabIndex hooks.
-	 * @param {string} id - The id of the flow to remove.
-	 */
-	function removeFlow(id: string) {
-		setFlows((prevState) => {
-			const newFlows = [...prevState];
-			const index = newFlows.findIndex((flow) => flow.id === id);
-			if (index >= 0) {
-				if (index === tabIndex) {
-					setTabIndex(flows.length - 2);
-					newFlows.splice(index, 1);
-				} else {
-					let flowId = flows[tabIndex].id;
-					newFlows.splice(index, 1);
-					setTabIndex(newFlows.findIndex((flow) => flow.id === flowId));
-				}
-			}
-			return newFlows;
-		});
-	}
-	/**
-	 * Add a new flow to the list of flows.
-	 * @param flow Optional flow to add.
-	 */
-
-	function paste(selectionInstance, position){
-		console.log(position);
-		console.log(selectionInstance)
-		let minimumX = Infinity;
-		let minimumY = Infinity;
-		let idsMap = {};
-		let nodes = reactFlowInstance.getNodes();
-		let edges = reactFlowInstance.getEdges();
-		selectionInstance.nodes.forEach((n) => {
-		  if (n.position.y < minimumY) {
-			minimumY = n.position.y;
-		  }
-		  if (n.position.x < minimumX) {
-			minimumX = n.position.x;
-		  }
-		});
-
-		const insidePosition = reactFlowInstance.project(position);
-	
-		selectionInstance.nodes.forEach((n) => {
-		  // Generate a unique node ID
-		  let newId = getNodeId();
-		  idsMap[n.id] = newId;
-	
-		  // Create a new node object
-		  const newNode: NodeType = {
-			id: newId,
-			type: "genericNode",
-			position: {
-			  x: insidePosition.x + n.position.x - minimumX,
-			  y: insidePosition.y + n.position.y - minimumY,
-			},
-			data: {
-			  ...n.data,
-			  id: newId,
-			},
-		  };
-	
-		  // Add the new node to the list of nodes in state
-			nodes = nodes
-			  .map((e) => ({ ...e, selected: false }))
-			  .concat({ ...newNode, selected: false })
-		  console.log(nodes);
-		});
-		reactFlowInstance.setNodes(nodes);
-	
-		selectionInstance.edges.forEach((e) => {
-		  let source = idsMap[e.source];
-		  let target = idsMap[e.target];
-		  let sourceHandleSplitted = e.sourceHandle.split("|");
-		  let sourceHandle =
-			sourceHandleSplitted[0] +
-			"|" +
-			source +
-			"|" +
-			sourceHandleSplitted.slice(2).join("|");
-		  let targetHandleSplitted = e.targetHandle.split("|");
-		  let targetHandle =
-			targetHandleSplitted.slice(0, -1).join("|") + "|" + target;
-		  let id =
-			"reactflow__edge-" +
-			source +
-			sourceHandle +
-			"-" +
-			target +
-			targetHandle;
-		  edges = addEdge(
-			  {
-				source,
-				target,
-				sourceHandle,
-				targetHandle,
-				id,
-				className: "animate-pulse",
-				selected: false,
-			  },
-			  edges.map((e) => ({ ...e, selected: false }))
-			);
-			console.log(edges);
-		});
-		reactFlowInstance.setEdges(edges);
-	  };
-	
-	function addFlow(flow?: FlowType) {
-		// Get data from the flow or set it to null if there's no flow provided.
-		const data = flow?.data ? flow.data : null;
-		const description = flow?.description ? flow.description : "";
-
-		if (data) {
-			data.nodes.forEach((node) => {
-				if (Object.keys(templates[node.data.type]["template"]).length > 0) {
-					node.data.node.template = updateTemplate(
-						templates[node.data.type]["template"] as unknown as APITemplateType,
-						node.data.node.template as APITemplateType
-					);
-				}
-			});
-		}
-		// Create a new flow with a default name if no flow is provided.
-		let newFlow: FlowType = {
-			description,
-			name: flow?.name ?? "New Flow",
-			id: uuidv4(),
-			data,
-		};
-
-		// Increment the ID counter.
-		setId(uuidv4());
-
-		// Add the new flow to the list of flows.
-		
-		setFlows((prevState) => {
-			const newFlows = [...prevState, newFlow];
-			return newFlows;
-		});
-
-		// Set the tab index to the new flow.
-		setTabIndex(flows.length);
-	}
-	/**
-	 * Updates an existing flow with new data
-	 * @param newFlow - The new flow object containing the updated data
-	 */
-	function updateFlow(newFlow: FlowType) {
-		setFlows((prevState) => {
-			const newFlows = [...prevState];
-			const index = newFlows.findIndex((flow) => flow.id === newFlow.id);
-			if (index !== -1) {
-				newFlows[index].description = newFlow.description ?? "";
-				newFlows[index].data = newFlow.data;
-				newFlows[index].name = newFlow.name;
-			}
-			return newFlows;
-		});
-	}
-	const [disableCopyPaste, setDisableCopyPaste] = useState(false);
-
 	return (
 		<TabsContext.Provider
 			value={{
@@ -674,5 +377,4 @@
 			{children}
 		</TabsContext.Provider>
 	);
->>>>>>> d24404eb
 }